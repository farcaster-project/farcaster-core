# Changelog

All notable changes to this project will be documented in this file.

The format is based on [Keep a Changelog](https://keepachangelog.com/en/1.0.0/),
and this project adheres to [Semantic Versioning](https://semver.org/spec/v2.0.0.html) as described in [The Cargo Book](https://doc.rust-lang.org/cargo/reference/manifest.html#the-version-field).

## [Unreleased]

### Changed

<<<<<<< HEAD
- Bump MSRV (Minimum Supported Rust Version) from 1.54.0 to 1.59.0
=======
- Update bitcoin dependency to `0.28.0-rc.1`, aligns sub-dependencies to match new bitcoin version ([#220](https://github.com/farcaster-project/farcaster-core/pull/220))
>>>>>>> 29c41e48

## [0.4.4] - 2022-02-27

### Changed

- Bump lnp/bp dependencies ([#215](https://github.com/farcaster-project/farcaster-core/pull/215))

## [0.4.3] - 2021-12-06

### Added

- Add `strict_encoding` implementation for `PublicOffer` type ([#195](https://github.com/farcaster-project/farcaster-core/pull/197))
- Add `strict_encoding` implementation for `PublicOfferId` type ([#195](https://github.com/farcaster-project/farcaster-core/pull/195))

## [0.4.2] - 2021-12-05

### Added

- Add `"monero"` and `"xmr"` variants for Monero `FromStr` impl ([#192](https://github.com/farcaster-project/farcaster-core/pull/192))
- Add `"bitcoin"` variant for `Bitcoin<Segwit>` implementation of `FromStr` ([#193](https://github.com/farcaster-project/farcaster-core/pull/193))

### Fixed

- Fix `Display` implementation to work with any given writer ([#192](https://github.com/farcaster-project/farcaster-core/pull/192))

## [0.4.1] - 2021-12-05

### Added

- Add `Display` implementation for `Offer` type ([#188](https://github.com/farcaster-project/farcaster-core/pull/188))

### Changed

- Remove `std::Range` from `FeeStrategy` and use custom struct with correct inclusive bound checks ([#189](https://github.com/farcaster-project/farcaster-core/pull/189))
- Improve variants for `FromStr` network parsing ([#184](https://github.com/farcaster-project/farcaster-core/pull/184))

## [0.4.0] - 2021-11-17

### Changed

- Add prefix `Offer` to serialized public offer ([#173](https://github.com/farcaster-project/farcaster-core/pull/173))
- Switch from hex format to base58 (monero) format with checksum verification ([#171](https://github.com/farcaster-project/farcaster-core/pull/171))
- Update monero requirement from 0.15 to 0.16 ([#175](https://github.com/farcaster-project/farcaster-core/pull/175))
- Reimplement serde for `SwapId`, `OfferId` and `PublicOfferId` ([#176](https://github.com/farcaster-project/farcaster-core/pull/176))

## [0.3.0] - 2021-11-01

### Added

- Add strict encode + decode for `TxLabel` ([#136](https://github.com/farcaster-project/farcaster-core/issues/136))

### Fixed

- Correct publish been not triggered after release ([#165](https://github.com/farcaster-project/farcaster-core/pull/165))
- Monero network conversion from blockchain network ([#156](https://github.com/farcaster-project/farcaster-core/issues/156))

### Changed

- Update shared workflows ([#165](https://github.com/farcaster-project/farcaster-core/pull/165))
- Rename `recover_accordant_assets` into `recover_accordant_key` ([#154](https://github.com/farcaster-project/farcaster-core/issues/154))

## [0.2.0] - 2021-10-29

### Added

- Workflow automation to manage releases
- Test ser/de strict encoding on protocol messages ([#150](https://github.com/farcaster-project/farcaster-core/pull/150))
- TxLabel::AccLock ([#152](https://github.com/farcaster-project/farcaster-core/pull/152))
- Add build on MSRV 1.54.0 in CI ([#145](https://github.com/farcaster-project/farcaster-core/pull/145))
- Encoding/Decoding support for DLEQ ([#144](https://github.com/farcaster-project/farcaster-core/pull/144))
- DLEQ implementation ([#143](https://github.com/farcaster-project/farcaster-core/pull/143))
- Manage accordant address ([#142](https://github.com/farcaster-project/farcaster-core/pull/142))
- Add correct accordant secret spend management ([#139](https://github.com/farcaster-project/farcaster-core/pull/139))
- Add PartialEq to events ([#134](https://github.com/farcaster-project/farcaster-core/pull/134))
- Taproot and key management ([#126](https://github.com/farcaster-project/farcaster-core/pull/126))
- Auto derive on syncer structs ([#132](https://github.com/farcaster-project/farcaster-core/pull/132))

### Changed

- Cleanup and fix features ([#149](https://github.com/farcaster-project/farcaster-core/pull/149))
- Split out dleq proof from parameters ([#153](https://github.com/farcaster-project/farcaster-core/pull/153))
- Bump dependencies ([#146](https://github.com/farcaster-project/farcaster-core/pull/146), [#147](https://github.com/farcaster-project/farcaster-core/pull/147), [#148](https://github.com/farcaster-project/farcaster-core/pull/148))
- Update Bitcoin and Bitcoincore RPC deps ([#141](https://github.com/farcaster-project/farcaster-core/pull/141))
- Renaming some traits & structs ([#138](https://github.com/farcaster-project/farcaster-core/pull/138))
- Rename and move some files ([#137](https://github.com/farcaster-project/farcaster-core/pull/137))
- Modify segwit0 and extract witness ([#133](https://github.com/farcaster-project/farcaster-core/pull/133))
- RPC tests automation ([#127](https://github.com/farcaster-project/farcaster-core/pull/127/files), [#131](https://github.com/farcaster-project/farcaster-core/pull/131))

### Removed

- Remove public keys from DLEQ proof ([#151](https://github.com/farcaster-project/farcaster-core/pull/151))

## [0.1.0] - 2021-08-24

### Added

- Swap offers
- Swap roles and trade roles
- Basic support for Bitcoin and Monero
- Basic transaction template for `Bitcoin<SegwitV0>`
- **experimental** ECDSA adaptor signatures (with `ecdsa_fun`)
- Messages exchanged between farcaster-node's microservices
- Tasks and blockchain events used by syncers

[Unreleased]: https://github.com/farcaster-project/farcaster-core/compare/v0.4.4...HEAD
[0.4.4]: https://github.com/farcaster-project/farcaster-core/compare/v0.4.3...v0.4.4
[0.4.3]: https://github.com/farcaster-project/farcaster-core/compare/v0.4.2...v0.4.3
[0.4.2]: https://github.com/farcaster-project/farcaster-core/compare/v0.4.1...v0.4.2
[0.4.1]: https://github.com/farcaster-project/farcaster-core/compare/v0.4.0...v0.4.1
[0.4.0]: https://github.com/farcaster-project/farcaster-core/compare/v0.3.0...v0.4.0
[0.3.0]: https://github.com/farcaster-project/farcaster-core/compare/v0.2.0...v0.3.0
[0.2.0]: https://github.com/farcaster-project/farcaster-core/compare/v0.1.0...v0.2.0
[0.1.0]: https://github.com/farcaster-project/farcaster-core/compare/33ed7f975670c79d768d74e3fd5cf7d55e011a18...v0.1.0<|MERGE_RESOLUTION|>--- conflicted
+++ resolved
@@ -9,11 +9,8 @@
 
 ### Changed
 
-<<<<<<< HEAD
 - Bump MSRV (Minimum Supported Rust Version) from 1.54.0 to 1.59.0
-=======
 - Update bitcoin dependency to `0.28.0-rc.1`, aligns sub-dependencies to match new bitcoin version ([#220](https://github.com/farcaster-project/farcaster-core/pull/220))
->>>>>>> 29c41e48
 
 ## [0.4.4] - 2022-02-27
 
