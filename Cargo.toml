--- conflicted
+++ resolved
@@ -35,17 +35,10 @@
 clap = { version = "3", features = ["derive"] }
 fixed-hash = { version = "0.7", default-features = false }
 hex = "0.4"
-<<<<<<< HEAD
-inet2_addr = { version = "0.6", default-features = false, features = ["tor", "strict_encoding", "serde"] }
+inet2_addr = { version = "0.8", default-features = false, features = ["tor", "strict_encoding", "serde"] }
 lightning_encoding = "0.6"
 serde = { version = "1", features = ["derive"] }
-strict_encoding = "1.8"
-=======
-inet2_addr = { version = "0.8", default-features = false, features = ["tor", "strict_encoding"] }
-lightning_encoding = "0.6"
-serde_crate = { package = "serde", version = "1", features = ["derive"], optional = true }
 strict_encoding = "0.8.0"
->>>>>>> 58d1ba7a
 strict_encoding_derive = "1.7"
 thiserror = "1"
 tiny-keccak = { version = "2", features = ["keccak"] }
